#include "neighbor.h"

#include <ATen/core/dispatch/Dispatcher.h>
#include <torch/library.h>

#include "pyg_lib/csrc/utils/check.h"

namespace pyg {
namespace sampler {

std::tuple<at::Tensor,
           at::Tensor,
           at::Tensor,
           c10::optional<at::Tensor>,
           std::vector<int64_t>,
           std::vector<int64_t>>
neighbor_sample(const at::Tensor& rowptr,
                const at::Tensor& col,
                const at::Tensor& seed,
                const std::vector<int64_t>& num_neighbors,
                const c10::optional<at::Tensor>& time,
                const c10::optional<at::Tensor>& seed_time,
                const c10::optional<at::Tensor>& edge_weight,
                bool csc,
                bool replace,
                bool directed,
                bool disjoint,
                std::string temporal_strategy,
                bool return_edge_id) {
  at::TensorArg rowptr_t{rowptr, "rowtpr", 1};
  at::TensorArg col_t{col, "col", 1};
  at::TensorArg seed_t{seed, "seed", 1};

  at::CheckedFrom c = "neighbor_sample";
  at::checkAllDefined(c, {rowptr_t, col_t, seed_t});
  at::checkAllSameType(c, {rowptr_t, col_t, seed_t});

  static auto op = c10::Dispatcher::singleton()
                       .findSchemaOrThrow("pyg::neighbor_sample", "")
                       .typed<decltype(neighbor_sample)>();
  return op.call(rowptr, col, seed, num_neighbors, time, seed_time, edge_weight,
                 csc, replace, directed, disjoint, temporal_strategy,
                 return_edge_id);
}

std::tuple<c10::Dict<rel_type, at::Tensor>,
           c10::Dict<rel_type, at::Tensor>,
           c10::Dict<node_type, at::Tensor>,
           c10::optional<c10::Dict<rel_type, at::Tensor>>,
           c10::Dict<node_type, std::vector<int64_t>>,
           c10::Dict<rel_type, std::vector<int64_t>>>
hetero_neighbor_sample(
    const std::vector<node_type>& node_types,
    const std::vector<edge_type>& edge_types,
    const c10::Dict<rel_type, at::Tensor>& rowptr_dict,
    const c10::Dict<rel_type, at::Tensor>& col_dict,
    const c10::Dict<node_type, at::Tensor>& seed_dict,
    const c10::Dict<rel_type, std::vector<int64_t>>& num_neighbors_dict,
    const c10::optional<c10::Dict<node_type, at::Tensor>>& time_dict,
    const c10::optional<c10::Dict<node_type, at::Tensor>>& seed_time_dict,
    const c10::optional<c10::Dict<rel_type, at::Tensor>>& edge_weight_dict,
    bool csc,
    bool replace,
    bool directed,
    bool disjoint,
    std::string temporal_strategy,
    bool return_edge_id) {
  TORCH_CHECK(rowptr_dict.size() == col_dict.size(),
              "Number of edge types in 'rowptr_dict' and 'col_dict' must match")

  std::vector<at::TensorArg> rowptr_dict_args;
  std::vector<at::TensorArg> col_dict_args;
  std::vector<at::TensorArg> seed_dict_args;
  pyg::utils::fill_tensor_args(rowptr_dict_args, rowptr_dict, "rowptr_dict", 0);
  pyg::utils::fill_tensor_args(col_dict_args, col_dict, "col_dict", 0);
  pyg::utils::fill_tensor_args(seed_dict_args, seed_dict, "seed_dict", 0);
  at::CheckedFrom c{"hetero_neighbor_sample"};

  at::checkAllDefined(c, rowptr_dict_args);
  at::checkAllDefined(c, col_dict_args);
  at::checkAllDefined(c, seed_dict_args);
  at::checkAllSameType(c, rowptr_dict_args);
  at::checkAllSameType(c, col_dict_args);
  at::checkAllSameType(c, seed_dict_args);
  at::checkSameType(c, rowptr_dict_args[0], col_dict_args[0]);
  at::checkSameType(c, rowptr_dict_args[0], seed_dict_args[0]);

  static auto op = c10::Dispatcher::singleton()
                       .findSchemaOrThrow("pyg::hetero_neighbor_sample", "")
                       .typed<decltype(hetero_neighbor_sample)>();
  return op.call(node_types, edge_types, rowptr_dict, col_dict, seed_dict,
                 num_neighbors_dict, time_dict, seed_time_dict,
                 edge_weight_dict, csc, replace, directed, disjoint,
                 temporal_strategy, return_edge_id);
}

std::tuple<at::Tensor,
           at::Tensor,
           at::Tensor,
           c10::optional<at::Tensor>,
           std::vector<int64_t>,
           std::vector<int64_t>,
           std::vector<int64_t>>
dist_neighbor_sample(const at::Tensor& rowptr,
                     const at::Tensor& col,
                     const at::Tensor& seed,
                     const std::vector<int64_t>& num_neighbors,
                     const c10::optional<at::Tensor>& time,
                     const c10::optional<at::Tensor>& seed_time,
                     bool csc,
                     bool replace,
                     bool directed,
                     bool disjoint,
                     std::string temporal_strategy,
                     bool return_edge_id) {
  at::TensorArg rowptr_t{rowptr, "rowtpr", 1};
  at::TensorArg col_t{col, "col", 1};
  at::TensorArg seed_t{seed, "seed", 1};

  at::CheckedFrom c = "dist_neighbor_sample";
  at::checkAllDefined(c, {rowptr_t, col_t, seed_t});
  at::checkAllSameType(c, {rowptr_t, col_t, seed_t});

  static auto op = c10::Dispatcher::singleton()
                       .findSchemaOrThrow("pyg::dist_neighbor_sample", "")
                       .typed<decltype(dist_neighbor_sample)>();
  return op.call(rowptr, col, seed, num_neighbors, time, seed_time, csc,
                 replace, directed, disjoint, temporal_strategy,
                 return_edge_id);
}

std::tuple<c10::Dict<rel_type, at::Tensor>,
           c10::Dict<rel_type, at::Tensor>,
           c10::Dict<node_type, at::Tensor>,
           c10::optional<c10::Dict<rel_type, at::Tensor>>,
           c10::Dict<node_type, std::vector<int64_t>>,
           c10::Dict<rel_type, std::vector<int64_t>>>
dist_hetero_neighbor_sample(
    const std::vector<node_type>& node_types,
    const std::vector<edge_type>& edge_types,
    const c10::Dict<rel_type, at::Tensor>& rowptr_dict,
    const c10::Dict<rel_type, at::Tensor>& col_dict,
    const c10::Dict<node_type, at::Tensor>& seed_dict,
    const c10::Dict<rel_type, std::vector<int64_t>>& num_neighbors_dict,
    const c10::optional<c10::Dict<node_type, at::Tensor>>& time_dict,
    const c10::optional<c10::Dict<node_type, at::Tensor>>& seed_time_dict,
    bool csc,
    bool replace,
    bool directed,
    bool disjoint,
    std::string temporal_strategy,
    bool return_edge_id) {
  TORCH_CHECK(rowptr_dict.size() == col_dict.size(),
              "Number of edge types in 'rowptr_dict' and 'col_dict' must match")

  std::vector<at::TensorArg> rowptr_dict_args;
  std::vector<at::TensorArg> col_dict_args;
  std::vector<at::TensorArg> seed_dict_args;
  pyg::utils::fill_tensor_args(rowptr_dict_args, rowptr_dict, "rowptr_dict", 0);
  pyg::utils::fill_tensor_args(col_dict_args, col_dict, "col_dict", 0);
  pyg::utils::fill_tensor_args(seed_dict_args, seed_dict, "seed_dict", 0);
  at::CheckedFrom c{"dist_hetero_neighbor_sample"};

  at::checkAllDefined(c, rowptr_dict_args);
  at::checkAllDefined(c, col_dict_args);
  at::checkAllDefined(c, seed_dict_args);
  at::checkAllSameType(c, rowptr_dict_args);
  at::checkAllSameType(c, col_dict_args);
  at::checkAllSameType(c, seed_dict_args);
  at::checkSameType(c, rowptr_dict_args[0], col_dict_args[0]);
  at::checkSameType(c, rowptr_dict_args[0], seed_dict_args[0]);

  static auto op =
      c10::Dispatcher::singleton()
          .findSchemaOrThrow("pyg::dist_hetero_neighbor_sample", "")
          .typed<decltype(dist_hetero_neighbor_sample)>();
  return op.call(node_types, edge_types, rowptr_dict, col_dict, seed_dict,
                 num_neighbors_dict, time_dict, seed_time_dict, csc, replace,
                 directed, disjoint, temporal_strategy, return_edge_id);
}

TORCH_LIBRARY_FRAGMENT(pyg, m) {
  m.def(TORCH_SELECTIVE_SCHEMA(
      "pyg::neighbor_sample(Tensor rowptr, Tensor col, Tensor seed, int[] "
      "num_neighbors, Tensor? time = None, Tensor? seed_time = None, Tensor? "
      "edge_weight = None, bool csc = False, bool replace = False, bool "
      "directed = True, bool disjoint = False, str temporal_strategy = "
      "'uniform', bool return_edge_id = True) -> "
      "(Tensor, Tensor, Tensor, Tensor?, int[], int[])"));
  m.def(TORCH_SELECTIVE_SCHEMA(
      "pyg::hetero_neighbor_sample(str[] node_types, (str, str, str)[] "
      "edge_types, Dict(str, Tensor) rowptr_dict, Dict(str, Tensor) col_dict, "
      "Dict(str, Tensor) seed_dict, Dict(str, int[]) num_neighbors_dict, "
      "Dict(str, Tensor)? time_dict = None, Dict(str, Tensor)? seed_time_dict "
<<<<<<< HEAD
      "= None, bool csc = False, bool replace = False, bool directed = True, "
      "bool disjoint = False, str temporal_strategy = 'uniform', bool "
      "return_edge_id = True) -> (Dict(str, Tensor), Dict(str, Tensor), "
      "Dict(str, Tensor), Dict(str, Tensor)?, Dict(str, int[]), "
      "Dict(str, int[]))"));
  m.def(TORCH_SELECTIVE_SCHEMA(
      "pyg::dist_neighbor_sample(Tensor rowptr, Tensor col, Tensor seed, int[] "
      "num_neighbors, Tensor? time = None, Tensor? seed_time = None, bool csc "
      "= False, bool replace = False, bool directed = True, bool disjoint = "
      "False, str temporal_strategy = 'uniform', bool return_edge_id = True) "
      "-> (Tensor, Tensor, Tensor, Tensor?, int[], int[], int[])"));
  m.def(TORCH_SELECTIVE_SCHEMA(
      "pyg::dist_hetero_neighbor_sample(str[] node_types, (str, str, str)[] "
      "edge_types, Dict(str, Tensor) rowptr_dict, Dict(str, Tensor) col_dict, "
      "Dict(str, Tensor) seed_dict, Dict(str, int[]) num_neighbors_dict, "
      "Dict(str, Tensor)? time_dict = None, Dict(str, Tensor)? seed_time_dict "
      "= None, bool csc = False, bool replace = False, bool directed = True, "
      "bool disjoint = False, str temporal_strategy = 'uniform', bool "
      "return_edge_id = True) -> (Dict(str, Tensor), Dict(str, Tensor), "
      "Dict(str, Tensor), Dict(str, Tensor)?, Dict(str, int[]), "
      "Dict(str, int[]))"));
=======
      "= None, Dict(str, Tensor)? edge_weight_dict = None, bool csc = False, "
      "bool replace = False, bool directed = True, bool disjoint = False, "
      "str temporal_strategy = 'uniform', bool return_edge_id = True) -> "
      "(Dict(str, Tensor), Dict(str, Tensor), Dict(str, Tensor), "
      "Dict(str, Tensor)?, Dict(str, int[]), Dict(str, int[]))"));
>>>>>>> 888238cd
}

}  // namespace sampler
}  // namespace pyg<|MERGE_RESOLUTION|>--- conflicted
+++ resolved
@@ -192,12 +192,11 @@
       "edge_types, Dict(str, Tensor) rowptr_dict, Dict(str, Tensor) col_dict, "
       "Dict(str, Tensor) seed_dict, Dict(str, int[]) num_neighbors_dict, "
       "Dict(str, Tensor)? time_dict = None, Dict(str, Tensor)? seed_time_dict "
-<<<<<<< HEAD
-      "= None, bool csc = False, bool replace = False, bool directed = True, "
-      "bool disjoint = False, str temporal_strategy = 'uniform', bool "
-      "return_edge_id = True) -> (Dict(str, Tensor), Dict(str, Tensor), "
-      "Dict(str, Tensor), Dict(str, Tensor)?, Dict(str, int[]), "
-      "Dict(str, int[]))"));
+      "= None, Dict(str, Tensor)? edge_weight_dict = None, bool csc = False, "
+      "bool replace = False, bool directed = True, bool disjoint = False, "
+      "str temporal_strategy = 'uniform', bool return_edge_id = True) -> "
+      "(Dict(str, Tensor), Dict(str, Tensor), Dict(str, Tensor), "
+      "Dict(str, Tensor)?, Dict(str, int[]), Dict(str, int[]))"));
   m.def(TORCH_SELECTIVE_SCHEMA(
       "pyg::dist_neighbor_sample(Tensor rowptr, Tensor col, Tensor seed, int[] "
       "num_neighbors, Tensor? time = None, Tensor? seed_time = None, bool csc "
@@ -214,13 +213,6 @@
       "return_edge_id = True) -> (Dict(str, Tensor), Dict(str, Tensor), "
       "Dict(str, Tensor), Dict(str, Tensor)?, Dict(str, int[]), "
       "Dict(str, int[]))"));
-=======
-      "= None, Dict(str, Tensor)? edge_weight_dict = None, bool csc = False, "
-      "bool replace = False, bool directed = True, bool disjoint = False, "
-      "str temporal_strategy = 'uniform', bool return_edge_id = True) -> "
-      "(Dict(str, Tensor), Dict(str, Tensor), Dict(str, Tensor), "
-      "Dict(str, Tensor)?, Dict(str, int[]), Dict(str, int[]))"));
->>>>>>> 888238cd
 }
 
 }  // namespace sampler
